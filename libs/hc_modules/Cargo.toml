[package]
name = "hc_modules"
version = "0.1.0"
edition = "2021"
license = "Apache-2.0"
publish = false

[dependencies]
<<<<<<< HEAD
dirs = "4.0.0"
=======
dirs = "5.0.1"
hc_error = { path = "../hc_error" }
>>>>>>> 58035acf
hc_common = { path = "../hc_common" }
hc_command_util = { path = "../hc_command_util" }
hc_pathbuf = { path = "../hc_pathbuf" }<|MERGE_RESOLUTION|>--- conflicted
+++ resolved
@@ -6,12 +6,7 @@
 publish = false
 
 [dependencies]
-<<<<<<< HEAD
-dirs = "4.0.0"
-=======
 dirs = "5.0.1"
-hc_error = { path = "../hc_error" }
->>>>>>> 58035acf
 hc_common = { path = "../hc_common" }
 hc_command_util = { path = "../hc_command_util" }
 hc_pathbuf = { path = "../hc_pathbuf" }