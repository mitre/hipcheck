// SPDX-License-Identifier: Apache-2.0

use crate::analysis::result::*;
use crate::config::AttacksConfigQuery;
use crate::config::CommitConfigQuery;
use crate::config::FuzzConfigQuery;
use crate::config::PracticesConfigQuery;
use crate::data::git::GitProvider;
use crate::error::Error;
use crate::error::Result;
use crate::metric::affiliation::AffiliatedType;
use crate::metric::MetricProvider;
use crate::report::Concern;
use crate::report::PrConcern;
use crate::F64;
use std::collections::HashMap;
use std::collections::HashSet;
use std::default::Default;
use std::fmt;
use std::fmt::Display;
use std::fmt::Formatter;
use std::ops::Not;
use std::sync::Arc;

/// Queries about analyses
#[salsa::query_group(AnalysisProviderStorage)]
pub trait AnalysisProvider:
	AttacksConfigQuery
	+ CommitConfigQuery
	+ GitProvider
	+ MetricProvider
	+ FuzzConfigQuery
	+ PracticesConfigQuery
{
	/// Returns result of activity analysis
	fn activity_analysis(&self) -> Arc<HCAnalysisReport>;

	/// Returns result of affiliation analysis
	fn affiliation_analysis(&self) -> Result<Arc<AnalysisReport>>;

	/// Returns result of binary analysis
	fn binary_analysis(&self) -> Result<Arc<AnalysisReport>>;

	/// Returns result of churn analysis
	fn churn_analysis(&self) -> Result<Arc<AnalysisReport>>;

	/// Returns result of entropy analysis
	fn entropy_analysis(&self) -> Result<Arc<AnalysisReport>>;

	/// Returns result of identity analysis
	fn identity_analysis(&self) -> Result<Arc<AnalysisReport>>;

	/// Returns result of fuzz analysis
	fn fuzz_analysis(&self) -> Result<Arc<AnalysisReport>>;

	/// Returns result of review analysis
	fn review_analysis(&self) -> Result<Arc<AnalysisReport>>;

	/// Returns result of typo analysis
	fn typo_analysis(&self) -> Result<Arc<AnalysisReport>>;

	/// Returns result of pull request affiliation analysis
	fn pr_affiliation_analysis(&self) -> Result<Arc<AnalysisReport>>;

	/// Returns result of pull request contributor trust analysis
	fn pr_contributor_trust_analysis(&self) -> Result<Arc<AnalysisReport>>;

	/// Returns result of pull request module contributors analysis
	fn pr_module_contributors_analysis(&self) -> Result<Arc<AnalysisReport>>;
}

#[derive(Debug, Clone, Eq, PartialEq)]
pub enum AnalysisReport {
	/// Affiliation analysis result.
	Affiliation {
		value: u64,
		threshold: u64,
		outcome: AnalysisOutcome,
		concerns: Vec<Concern>,
	},
	/// Binary file analysis result.
	Binary {
		value: u64,
		threshold: u64,
		outcome: AnalysisOutcome,
		concerns: Vec<Concern>,
	},
	/// Churn analysis result.
	Churn {
		value: F64,
		threshold: F64,
		outcome: AnalysisOutcome,
		concerns: Vec<Concern>,
	},
	/// Entropy analysis result.
	Entropy {
		value: F64,
		threshold: F64,
		outcome: AnalysisOutcome,
		concerns: Vec<Concern>,
	},
	/// Identity analysis result.
	Identity {
		value: F64,
		threshold: F64,
		outcome: AnalysisOutcome,
		concerns: Vec<Concern>,
	},
	/// Fuzz repo analysis result.
	Fuzz {
		value: bool,
		outcome: AnalysisOutcome,
		concerns: Vec<Concern>,
	},
	/// Review analysis result.
	Review {
		value: F64,
		threshold: F64,
		outcome: AnalysisOutcome,
		concerns: Vec<Concern>,
	},
	/// Typo analysis result.
	Typo {
		value: u64,
		threshold: u64,
		outcome: AnalysisOutcome,
		concerns: Vec<Concern>,
	},
	/// Pull request affiliation analysis result.
	PrAffiliation {
		value: u64,
		threshold: u64,
		outcome: AnalysisOutcome,
		concerns: Vec<PrConcern>,
	},
	/// Pull request contributor trust analysis result.
	PrContributorTrust {
		value: F64,
		threshold: F64,
		outcome: AnalysisOutcome,
		concerns: Vec<PrConcern>,
	},
	/// Pull request module contributor analysis result.
	PrModuleContributors {
		value: F64,
		threshold: F64,
		outcome: AnalysisOutcome,
		concerns: Vec<PrConcern>,
	},
	/// "Result" for a skipped or errored analysis
	None { outcome: AnalysisOutcome },
}

impl Default for AnalysisReport {
	fn default() -> AnalysisReport {
		AnalysisReport::None {
			outcome: AnalysisOutcome::Skipped,
		}
	}
}

#[derive(Debug, Clone, Eq, PartialEq, Default)]
pub enum AnalysisOutcome {
	#[default]
	Skipped,
	Error(Error),
	Pass(String),
	Fail(String),
}

impl Display for AnalysisOutcome {
	fn fmt(&self, f: &mut Formatter) -> fmt::Result {
		match self {
			AnalysisOutcome::Skipped => write!(f, "SKIPPED"),
			AnalysisOutcome::Error(msg) => write!(f, "ERROR   {}", msg),
			AnalysisOutcome::Pass(msg) => write!(f, "PASS   {}", msg),
			AnalysisOutcome::Fail(msg) => write!(f, "FAIL   {}", msg),
		}
	}
}

<<<<<<< HEAD
pub fn activity_analysis(db: &dyn AnalysisProvider) -> Rc<HCAnalysisReport> {
	let results = match db.activity_metric() {
		Err(err) => return Rc::new(HCAnalysisReport::generic_error(err, vec![])),
		Ok(results) => results,
	};
	let value = results.time_since_last_commit.num_weeks() as u64;
	let hc_value = HCBasicValue::from(value);
	Rc::new(HCAnalysisReport {
		outcome: HCAnalysisOutcome::Completed(HCAnalysisValue::Basic(hc_value)),
		concerns: vec![],
	})
=======
pub fn activity_analysis(db: &dyn AnalysisProvider) -> Arc<HCAnalysisReport> {
	let results = db.activity_metric();
	match results {
		Err(err) => Arc::new(HCAnalysisReport {
			outcome: HCAnalysisOutcome::Error(HCAnalysisError::Generic(err)),
			concerns: vec![],
		}),
		Ok(results) => {
			let value = results.time_since_last_commit.num_weeks() as u64;
			let hc_value = HCBasicValue::from(value);
			Arc::new(HCAnalysisReport {
				outcome: HCAnalysisOutcome::Completed(HCAnalysisValue::Basic(hc_value)),
				concerns: vec![],
			})
		}
	}
>>>>>>> e76f7b5d
}

pub fn affiliation_analysis(db: &dyn AnalysisProvider) -> Result<Arc<AnalysisReport>> {
	if db.affiliation_active() {
		let results = db.affiliation_metric();

		match results {
			Err(err) => Ok(Arc::new(AnalysisReport::None {
				outcome: AnalysisOutcome::Error(err),
			})),
			Ok(results) => {
				let affiliated_iter = results
					.affiliations
					.iter()
					.filter(|a| a.affiliated_type.is_affiliated());

				let value = affiliated_iter.clone().count() as u64;
				let threshold = db.affiliation_count_threshold();
				let results_score = score_by_threshold(value, threshold);

				let mut contributor_freq_map = HashMap::new();

				for affiliation in affiliated_iter {
					let commit_view =
						db.contributors_for_commit(Arc::clone(&affiliation.commit))?;

					let contributor = match affiliation.affiliated_type {
						AffiliatedType::Author => String::from(&commit_view.author.name),
						AffiliatedType::Committer => String::from(&commit_view.committer.name),
						AffiliatedType::Neither => String::from("Neither"),
						AffiliatedType::Both => String::from("Both"),
					};

					let count_commits_for = |contributor| {
						db.commits_for_contributor(Arc::clone(contributor))
							.into_iter()
							.count() as i64
					};

					let author_commits = count_commits_for(&commit_view.author);
					let committer_commits = count_commits_for(&commit_view.committer);

					let commit_count = match affiliation.affiliated_type {
						AffiliatedType::Neither => 0,
						AffiliatedType::Both => author_commits + committer_commits,
						AffiliatedType::Author => author_commits,
						AffiliatedType::Committer => committer_commits,
					};

					// Add string representation of affiliated contributor with count of associated commits
					contributor_freq_map.insert(contributor, commit_count);
				}

				let concerns = contributor_freq_map
					.into_iter()
					.map(|(contributor, count)| Concern::Affiliation { contributor, count })
					.collect();

				if results_score == 0 {
					let msg = format!("{} affiliated <= {} affiliated", value, threshold);
					Ok(Arc::new(AnalysisReport::Affiliation {
						value,
						threshold,
						outcome: AnalysisOutcome::Pass(msg),
						concerns,
					}))
				} else {
					let msg = format!("{} affiliated > {} affiliated", value, threshold);
					Ok(Arc::new(AnalysisReport::Affiliation {
						value,
						threshold,
						outcome: AnalysisOutcome::Fail(msg),
						concerns,
					}))
				}
			}
		}
	} else {
		Ok(Arc::new(AnalysisReport::None {
			outcome: AnalysisOutcome::Skipped,
		}))
	}
}

pub fn binary_analysis(db: &dyn AnalysisProvider) -> Result<Arc<AnalysisReport>> {
	if db.binary_active() {
		let results = db.binary_metric();

		match results {
			Err(err) => Ok(Arc::new(AnalysisReport::None {
				outcome: AnalysisOutcome::Error(err),
			})),
			Ok(results) => {
				let value = results.binary_files.len() as u64;
				let threshold = db.binary_count_threshold();
				let results_score = score_by_threshold(value, threshold);

				let concerns = results
					.binary_files
					.clone()
					.into_iter()
					.map(|binary_file| Concern::Binary {
						file_path: binary_file.as_ref().to_string(),
					})
					.collect();

				if results_score == 0 {
					let msg = format!(
						"{} binary files found <= {} binary files found",
						value, threshold
					);
					Ok(Arc::new(AnalysisReport::Binary {
						value,
						threshold,
						outcome: AnalysisOutcome::Pass(msg),
						concerns,
					}))
				} else {
					let msg = format!(
						"{} binary files found >= {} binary files found",
						value, threshold
					);
					Ok(Arc::new(AnalysisReport::Binary {
						value,
						threshold,
						outcome: AnalysisOutcome::Fail(msg),
						concerns,
					}))
				}
			}
		}
	} else {
		Ok(Arc::new(AnalysisReport::None {
			outcome: AnalysisOutcome::Skipped,
		}))
	}
}

pub fn churn_analysis(db: &dyn AnalysisProvider) -> Result<Arc<AnalysisReport>> {
	if db.churn_active() {
		let results = db.churn_metric();

		match results {
			Err(err) => Ok(Arc::new(AnalysisReport::None {
				outcome: AnalysisOutcome::Error(err),
			})),
			Ok(results) => {
				let value_threshold = *db.churn_value_threshold();
				let num_flagged = results
					.commit_churn_freqs
					.iter()
					.filter(|c| c.churn.into_inner() > value_threshold)
					.count() as u64;
				let percent_flagged = num_flagged as f64 / results.commit_churn_freqs.len() as f64;
				let percent_threshold = *db.churn_percent_threshold();
				let results_score = score_by_threshold(percent_flagged, percent_threshold);

				let concerns = results
					.commit_churn_freqs
					.iter()
					.filter(|c| c.churn.into_inner() > value_threshold)
					.map(|cf| Concern::Churn {
						commit_hash: cf.commit.hash.clone(),
						score: cf.churn.into_inner(),
						threshold: value_threshold,
					})
					.collect::<Vec<_>>();

				if results_score == 0 {
					let msg = format!(
						"{:.2}% over churn threshold <= {:.2}% over churn threshold",
						percent_flagged * 100.0,
						percent_threshold * 100.0
					);
					// PANIC: percent_flagged and percent_threshold will never be NaN
					Ok(Arc::new(AnalysisReport::Churn {
						value: F64::new(percent_flagged)
							.expect("Percent flagged should never be NaN"),
						threshold: F64::new(percent_threshold)
							.expect("Percent threshold should never be NaN"),
						outcome: AnalysisOutcome::Pass(msg),
						concerns,
					}))
				} else {
					let msg = format!(
						"{:.2}% over churn threshold > {:.2}% over churn threshold",
						percent_flagged * 100.0,
						percent_threshold * 100.0
					);
					// PANIC: percent_flagged and percent_threshold will never be NaN
					Ok(Arc::new(AnalysisReport::Churn {
						value: F64::new(percent_flagged)
							.expect("Percent flagged should never be NaN"),
						threshold: F64::new(percent_threshold)
							.expect("Percent threshold should never be NaN"),
						outcome: AnalysisOutcome::Fail(msg),
						concerns,
					}))
				}
			}
		}
	} else {
		Ok(Arc::new(AnalysisReport::None {
			outcome: AnalysisOutcome::Skipped,
		}))
	}
}

pub fn entropy_analysis(db: &dyn AnalysisProvider) -> Result<Arc<AnalysisReport>> {
	if db.entropy_active() {
		let results = db.entropy_metric();

		match results {
			Err(err) => Ok(Arc::new(AnalysisReport::None {
				outcome: AnalysisOutcome::Error(err),
			})),
			Ok(results) => {
				let value_threshold = *db.entropy_value_threshold();
				let num_flagged = results
					.commit_entropies
					.iter()
					.filter(|c| c.entropy.into_inner() > value_threshold)
					.count() as u64;
				let percent_flagged = num_flagged as f64 / results.commit_entropies.len() as f64;
				let percent_threshold = *db.entropy_percent_threshold();
				let results_score = score_by_threshold(percent_flagged, percent_threshold);

				let concerns = results
					.commit_entropies
					.iter()
					.filter(|c| c.entropy.into_inner() > value_threshold)
					.map(|cf| {
						db.get_short_hash(Arc::new(cf.commit.hash.clone()))
							.map(|commit_hash| Concern::Entropy {
								commit_hash: commit_hash.trim().to_owned(),
								score: cf.entropy.into_inner(),
								threshold: value_threshold,
							})
					})
					.collect::<Result<Vec<_>>>()?;

				if results_score == 0 {
					let msg = format!(
						"{:.2}% over entropy threshold <= {:.2}% over entropy threshold",
						percent_flagged * 100.0,
						percent_threshold * 100.0
					);
					// PANIC: percent_flagged and percent_threshold will never be NaN
					Ok(Arc::new(AnalysisReport::Entropy {
						value: F64::new(percent_flagged)
							.expect("Percent flagged should never be NaN"),
						threshold: F64::new(percent_threshold)
							.expect("Percent threshold should never be NaN"),
						outcome: AnalysisOutcome::Pass(msg),
						concerns,
					}))
				} else {
					let msg = format!(
						"{:.2}% over entropy threshold > {:.2}% over entropy threshold",
						percent_flagged * 100.0,
						percent_threshold * 100.0
					);
					// PANIC: percent_flagged and percent_threshold will never be NaN
					Ok(Arc::new(AnalysisReport::Entropy {
						value: F64::new(percent_flagged)
							.expect("Percent flagged should never be NaN"),
						threshold: F64::new(percent_threshold)
							.expect("Percent threshold should never be NaN"),
						outcome: AnalysisOutcome::Fail(msg),
						concerns,
					}))
				}
			}
		}
	} else {
		Ok(Arc::new(AnalysisReport::None {
			outcome: AnalysisOutcome::Skipped,
		}))
	}
}

pub fn identity_analysis(db: &dyn AnalysisProvider) -> Result<Arc<AnalysisReport>> {
	if db.identity_active() {
		let results = db.identity_metric();

		match results {
			Err(err) => Ok(Arc::new(AnalysisReport::None {
				outcome: AnalysisOutcome::Error(err),
			})),
			Ok(results) => {
				let num_flagged = results
					.matches
					.iter()
					.filter(|m| m.identities_match)
					.count() as u64;
				let percent_flagged = num_flagged as f64 / results.matches.len() as f64;
				let percent_threshold = *db.identity_percent_threshold();
				let results_score = score_by_threshold(percent_flagged, percent_threshold);

				let concerns = Vec::new();

				if results_score == 0 {
					let msg = format!(
						"{:.2}% identity match <= {:.2}% identity match",
						percent_flagged * 100.0,
						percent_threshold * 100.0
					);
					// PANIC: percent_flagged and percent_threshold will never be NaN
					Ok(Arc::new(AnalysisReport::Identity {
						value: F64::new(percent_flagged)
							.expect("Percent flagged should never be NaN"),
						threshold: F64::new(percent_threshold)
							.expect("Percent threshold should never be NaN"),
						outcome: AnalysisOutcome::Pass(msg),
						concerns,
					}))
				} else {
					let msg = format!(
						"{:.2}% identity match > {:.2}% identity match",
						percent_flagged * 100.0,
						percent_threshold * 100.0
					);
					// PANIC: percent_flagged and percent_threshold will never be NaN
					Ok(Arc::new(AnalysisReport::Identity {
						value: F64::new(percent_flagged)
							.expect("Percent flagged should never be NaN"),
						threshold: F64::new(percent_threshold)
							.expect("Percent threshold should never be NaN"),
						outcome: AnalysisOutcome::Fail(msg),
						concerns,
					}))
				}
			}
		}
	} else {
		Ok(Arc::new(AnalysisReport::None {
			outcome: AnalysisOutcome::Skipped,
		}))
	}
}

pub fn fuzz_analysis(db: &dyn AnalysisProvider) -> Result<Arc<AnalysisReport>> {
	if db.fuzz_active() {
		let results = db.fuzz_metric();

		match results {
			Err(err) => Ok(Arc::new(AnalysisReport::None {
				outcome: AnalysisOutcome::Error(err),
			})),
			Ok(results) => {
				let exists = results.fuzz_result.exists;

				// If exists is true, meaning it is fuzzed, score is 0
				let results_score: i64 = match exists {
					value if value => 0,
					_ => 1,
				};

				let concerns = Vec::new();

				if results_score == 0 {
					let msg = format!("Is fuzzed: {} results found", exists);
					Ok(Arc::new(AnalysisReport::Fuzz {
						value: exists,
						outcome: AnalysisOutcome::Pass(msg),
						concerns,
					}))
				} else {
					let msg = format!("Is not fuzzed: {} no results found", exists);
					Ok(Arc::new(AnalysisReport::Fuzz {
						value: exists,
						outcome: AnalysisOutcome::Fail(msg),
						concerns,
					}))
				}
			}
		}
	} else {
		Ok(Arc::new(AnalysisReport::None {
			outcome: AnalysisOutcome::Skipped,
		}))
	}
}

pub fn review_analysis(db: &dyn AnalysisProvider) -> Result<Arc<AnalysisReport>> {
	if db.review_active() {
		let results = db.review_metric();

		match results {
			Err(err) => Ok(Arc::new(AnalysisReport::None {
				outcome: AnalysisOutcome::Error(err),
			})),
			Ok(results) => {
				let num_flagged = results
					.pull_reviews
					.iter()
					.filter(|p| p.has_review.not())
					.count() as u64;

				let percent_flagged = match (num_flagged, results.pull_reviews.len()) {
					(flagged, total) if flagged != 0 && total != 0 => {
						num_flagged as f64 / results.pull_reviews.len() as f64
					}
					_ => 0.0,
				};

				let percent_threshold = *db.review_percent_threshold();
				let results_score = score_by_threshold(percent_flagged, percent_threshold);

				let concerns = Vec::new();

				if results_score == 0 {
					let msg = format!("{:.2}% pull requests without review <= {:.2}% pull requests without review", percent_flagged * 100.0, percent_threshold * 100.0);
					// PANIC: percent_flagged and percent_threshold will never be NaN
					Ok(Arc::new(AnalysisReport::Review {
						value: F64::new(percent_flagged)
							.expect("Percent flagged should never be NaN"),
						threshold: F64::new(percent_threshold)
							.expect("Percent threshold should never be NaN"),
						outcome: AnalysisOutcome::Pass(msg),
						concerns,
					}))
				} else {
					let msg = format!(
						"{:.2}% pull requests without review > {:.2}% pull requests without review",
						percent_flagged * 100.0,
						percent_threshold * 100.0
					);
					// PANIC: percent_flagged and percent_threshold will never be NaN
					Ok(Arc::new(AnalysisReport::Review {
						value: F64::new(percent_flagged)
							.expect("Percent flagged should never be NaN"),
						threshold: F64::new(percent_threshold)
							.expect("Percent threshold should never be NaN"),
						outcome: AnalysisOutcome::Fail(msg),
						concerns,
					}))
				}
			}
		}
	} else {
		Ok(Arc::new(AnalysisReport::None {
			outcome: AnalysisOutcome::Skipped,
		}))
	}
}

pub fn typo_analysis(db: &dyn AnalysisProvider) -> Result<Arc<AnalysisReport>> {
	if db.typo_active() {
		let results = db.typo_metric();

		match results {
			Err(err) => Ok(Arc::new(AnalysisReport::None {
				outcome: AnalysisOutcome::Error(err),
			})),
			Ok(results) => {
				let num_flagged = results.typos.len() as u64;
				let count_threshold = db.typo_count_threshold();
				let results_score = score_by_threshold(num_flagged, count_threshold);

				let concerns: Vec<_> = results
					.typos
					.iter()
					.map(|typodep| Concern::Typo {
						dependency_name: typodep.dependency.to_string(),
					})
					.collect::<HashSet<_>>()
					.into_iter()
					.collect();

				if results_score == 0 {
					let msg = format!(
						"{} possible typos <= {} possible typos",
						num_flagged, count_threshold
					);
					Ok(Arc::new(AnalysisReport::Typo {
						value: num_flagged,
						threshold: count_threshold,
						outcome: AnalysisOutcome::Pass(msg),
						concerns,
					}))
				} else {
					let msg = format!(
						"{} possible typos > {} possible typos",
						num_flagged, count_threshold
					);
					Ok(Arc::new(AnalysisReport::Typo {
						value: num_flagged,
						threshold: count_threshold,
						outcome: AnalysisOutcome::Pass(msg),
						concerns,
					}))
				}
			}
		}
	} else {
		Ok(Arc::new(AnalysisReport::None {
			outcome: AnalysisOutcome::Skipped,
		}))
	}
}

pub fn pr_affiliation_analysis(db: &dyn AnalysisProvider) -> Result<Arc<AnalysisReport>> {
	if db.pr_affiliation_active() {
		let results = db.pr_affiliation_metric();

		match results {
			Err(err) => Ok(Arc::new(AnalysisReport::None {
				outcome: AnalysisOutcome::Error(err),
			})),
			Ok(results) => {
				let affiliated_iter = results
					.affiliations
					.iter()
					.filter(|a| a.affiliated_type.is_affiliated());

				let value = affiliated_iter.clone().count() as u64;
				let threshold = db.pr_affiliation_count_threshold();
				let results_score = score_by_threshold(value, threshold);

				let mut contributor_freq_map = HashMap::new();

				for affiliation in affiliated_iter {
					let commit_view =
						db.get_pr_contributors_for_commit(Arc::clone(&affiliation.commit))?;

					let contributor = match affiliation.affiliated_type {
						AffiliatedType::Author => String::from(&commit_view.author.name),
						AffiliatedType::Committer => String::from(&commit_view.committer.name),
						AffiliatedType::Neither => String::from("Neither"),
						AffiliatedType::Both => String::from("Both"),
					};

					let count_commits_for = |contributor| {
						db.get_pr_commits_for_contributor(Arc::clone(contributor))
							.into_iter()
							.count() as i64
					};

					let author_commits = count_commits_for(&commit_view.author);
					let committer_commits = count_commits_for(&commit_view.committer);

					let commit_count = match affiliation.affiliated_type {
						AffiliatedType::Neither => 0,
						AffiliatedType::Both => author_commits + committer_commits,
						AffiliatedType::Author => author_commits,
						AffiliatedType::Committer => committer_commits,
					};

					// Add string representation of affiliated contributor with count of associated commits
					contributor_freq_map.insert(contributor, commit_count);
				}

				let concerns = contributor_freq_map
					.into_iter()
					.map(|(contributor, count)| PrConcern::PrAffiliation { contributor, count })
					.collect();

				if results_score == 0 {
					let msg = format!("{} affiliated <= {} affiliated", value, threshold);
					Ok(Arc::new(AnalysisReport::PrAffiliation {
						value,
						threshold,
						outcome: AnalysisOutcome::Pass(msg),
						concerns,
					}))
				} else {
					let msg = format!("{} affiliated > {} affiliated", value, threshold);
					Ok(Arc::new(AnalysisReport::PrAffiliation {
						value,
						threshold,
						outcome: AnalysisOutcome::Fail(msg),
						concerns,
					}))
				}
			}
		}
	} else {
		Ok(Arc::new(AnalysisReport::None {
			outcome: AnalysisOutcome::Skipped,
		}))
	}
}

pub fn pr_contributor_trust_analysis(db: &dyn AnalysisProvider) -> Result<Arc<AnalysisReport>> {
	if db.contributor_trust_active() {
		let results = db.pr_contributor_trust_metric();

		match results {
			Err(err) => Ok(Arc::new(AnalysisReport::None {
				outcome: AnalysisOutcome::Error(err),
			})),
			Ok(results) => {
				let num_flagged = results
					.contributor_counts_in_period
					.iter()
					.filter(|c| c.1.pr_trusted)
					.count() as u64;
				let percent_flagged =
					num_flagged as f64 / results.contributor_counts_in_period.len() as f64;
				let percent_threshold = *db.contributor_trust_percent_threshold();
				let results_score = score_by_threshold_reversed(percent_flagged, percent_threshold);
				//if more trusted than threshold, no strike
				//if fewer trusted than threshold, get a strike
				//can not use score_by_threshold because it is the reverse

				let concerns = results
					.contributor_counts_in_period
					.iter()
					.filter(|c| !c.1.pr_trusted)
					.map(|(contributor, ..)| PrConcern::PrContributorTrust {
						contributor: contributor.to_string(),
					})
					.collect();

				if results_score == 0 {
					let msg = format!(
						"{:.2}% contributor trust threshold <= {:.2}% contributor trust threshold",
						percent_flagged * 100.0,
						percent_threshold * 100.0
					);
					// PANIC: percent_flagged and percent_threshold will never be NaN
					Ok(Arc::new(AnalysisReport::PrContributorTrust {
						value: F64::new(percent_flagged)
							.expect("Percent flagged should never be NaN"),
						threshold: F64::new(percent_threshold)
							.expect("Percent threshold should never be NaN"),
						outcome: AnalysisOutcome::Pass(msg),
						concerns,
					}))
				} else {
					let msg = format!(
						"{:.2}% contributor trust threshold > {:.2}% contributor trust threshold",
						percent_flagged * 100.0,
						percent_threshold * 100.0
					);
					// PANIC: percent_flagged and percent_threshold will never be NaN
					Ok(Arc::new(AnalysisReport::PrContributorTrust {
						value: F64::new(percent_flagged)
							.expect("Percent flagged should never be NaN"),
						threshold: F64::new(percent_threshold)
							.expect("Percent threshold should never be NaN"),
						outcome: AnalysisOutcome::Fail(msg),
						concerns,
					}))
				}
			}
		}
	} else {
		Ok(Arc::new(AnalysisReport::None {
			outcome: AnalysisOutcome::Skipped,
		}))
	}
}

pub fn pr_module_contributors_analysis(db: &dyn AnalysisProvider) -> Result<Arc<AnalysisReport>> {
	if db.pr_module_contributors_active() {
		let results = db.pr_module_contributors_metric();

		match results {
			Err(err) => Ok(Arc::new(AnalysisReport::None {
				outcome: AnalysisOutcome::Error(err),
			})),
			Ok(results) => {
				let contributors_map = &results.contributors_map;

				let total_contributors = contributors_map.keys().len();
				let mut flagged_contributors: u64 = 0;

				for contributed_modules in contributors_map.values() {
					for contributed_module in contributed_modules {
						if contributed_module.new_contributor {
							flagged_contributors += 1;
							break;
						}
					}
				}

				let percent_flagged = flagged_contributors as f64 / total_contributors as f64;
				let percent_threshold = *db.pr_module_contributors_percent_threshold();
				let results_score = score_by_threshold(percent_flagged, percent_threshold);

				let concerns = Vec::new();

				if results_score == 0 {
					let msg = format!(
						"{:.2}% contributors contributing a module for the first time <= {:.2}% permitted amount",
						percent_flagged * 100.0,
						percent_threshold * 100.0);
					Ok(Arc::new(AnalysisReport::PrModuleContributors {
						value: F64::new(percent_flagged)
							.expect("Percent flagged should never be NaN"),
						threshold: F64::new(percent_threshold)
							.expect("Percent threshold should never be NaN"),
						outcome: AnalysisOutcome::Pass(msg),
						concerns,
					}))
				} else {
					let msg = format!(
						"{:.2}% contributors contributing a module for the first time >= {:.2}% permitted amount",
						percent_flagged * 100.0,
						percent_threshold * 100.0);
					Ok(Arc::new(AnalysisReport::PrModuleContributors {
						value: F64::new(percent_flagged)
							.expect("Percent flagged should never be NaN"),
						threshold: F64::new(percent_threshold)
							.expect("Percent threshold should never be NaN"),
						outcome: AnalysisOutcome::Fail(msg),
						concerns,
					}))
				}
			}
		}
	} else {
		Ok(Arc::new(AnalysisReport::None {
			outcome: AnalysisOutcome::Skipped,
		}))
	}
}

fn score_by_threshold<T: PartialOrd>(value: T, threshold: T) -> i64 {
	if value > threshold {
		1
	} else {
		0
	}
}

fn score_by_threshold_reversed<T: PartialOrd>(value: T, threshold: T) -> i64 {
	if value >= threshold {
		0
	} else {
		1
	}
}<|MERGE_RESOLUTION|>--- conflicted
+++ resolved
@@ -179,36 +179,17 @@
 	}
 }
 
-<<<<<<< HEAD
-pub fn activity_analysis(db: &dyn AnalysisProvider) -> Rc<HCAnalysisReport> {
+pub fn activity_analysis(db: &dyn AnalysisProvider) -> Arc<HCAnalysisReport> {
 	let results = match db.activity_metric() {
-		Err(err) => return Rc::new(HCAnalysisReport::generic_error(err, vec![])),
+		Err(err) => return Arc::new(HCAnalysisReport::generic_error(err, vec![])),
 		Ok(results) => results,
 	};
 	let value = results.time_since_last_commit.num_weeks() as u64;
 	let hc_value = HCBasicValue::from(value);
-	Rc::new(HCAnalysisReport {
+	Arc::new(HCAnalysisReport {
 		outcome: HCAnalysisOutcome::Completed(HCAnalysisValue::Basic(hc_value)),
 		concerns: vec![],
 	})
-=======
-pub fn activity_analysis(db: &dyn AnalysisProvider) -> Arc<HCAnalysisReport> {
-	let results = db.activity_metric();
-	match results {
-		Err(err) => Arc::new(HCAnalysisReport {
-			outcome: HCAnalysisOutcome::Error(HCAnalysisError::Generic(err)),
-			concerns: vec![],
-		}),
-		Ok(results) => {
-			let value = results.time_since_last_commit.num_weeks() as u64;
-			let hc_value = HCBasicValue::from(value);
-			Arc::new(HCAnalysisReport {
-				outcome: HCAnalysisOutcome::Completed(HCAnalysisValue::Basic(hc_value)),
-				concerns: vec![],
-			})
-		}
-	}
->>>>>>> e76f7b5d
 }
 
 pub fn affiliation_analysis(db: &dyn AnalysisProvider) -> Result<Arc<AnalysisReport>> {
