[package]
name = "hipcheck"
description = "Automatically assess and score software repositories for supply chain risk"
keywords = ["security", "sbom"]
categories = ["command-line-utilities", "development-tools"]
readme = "../README.md"
version = "3.3.0"
edition = "2021"
license = "Apache-2.0"
repository = "https://github.com/mitre/hipcheck"
include = ["src/**/*", "../LICENSE", "../README.md"]

[features]
# Print timings feature is used to print timing information throughout hipchecks runtime. 
print-timings = ["benchmarking"]
# Benchmarking enables the benchmarking module, containing special utilities for benchmarking. 
benchmarking = []

[[bin]]
name = "hc"
path = "src/main.rs"

[dependencies]

content_inspector = "0.2.4"
dotenv = "0.15.0"
chrono = { version = "0.4.19", features = ["serde"] }
clap = { version = "4.5.7", features = ["derive"] }
dirs = "5.0.1"
duct = "0.13.5"
env_logger = { version = "0.11.3" }
graphql_client = "0.14.0"
hipcheck-macros = { path = "../hipcheck-macros", version = "0.2.0" }
lazy_static = "1.4.0"
libc = "0.2.155"
log = "0.4.16"
maplit = "1.0.2"
nom = "7.1.3"
once_cell = "1.10.0"
ordered-float = { version = "4.2.0", features = ["serde"] }
paste = "1.0.7"
pathbuf = "1.0.0"
petgraph = { version = "0.6.0", features = ["serde-1"] }
regex = "1.10.5"
# Exactly matching the version of rustls used by ureq
rustls = "0.22.4"
rustls-native-certs = "0.7.0"
salsa = "0.16.1"
schemars = { version = "0.8.21", default-features = false, features = [
    "derive",
    "preserve_order",
    "chrono",
] }
semver = "1.0.9"
serde = { version = "1.0.203", features = ["derive", "rc"] }
serde_derive = "1.0.137"
serde_json = "1.0.80"
smart-default = "0.7.1"
spdx-rs = "0.5.0"
termcolor = "1.1.3"
toml = "0.8.14"
unicode-normalization = "0.1.19"
ureq = { version = "2.9.7", default-features = false, features = [
    "json",
    "tls",
] }
url = "2.5.1"
walkdir = "2.5.0"
which = { version = "6.0.1", default-features = false }
xml-rs = "0.8.20"
tempdir = "0.3.7"
rayon = "1.10.0"
indexmap = "2.2.6"
dashmap = { version = "5.5.3", features = ["rayon", "inline"] }
<<<<<<< HEAD
finl_unicode = { version = "1.2.0", default-features = false, features = ["grapheme_clusters"] }
git2 = "0.19.0"
indicatif = "0.17.8"
=======
finl_unicode = { version = "1.2.0", default-features = false, features = [
    "grapheme_clusters",
] }
>>>>>>> 096cbf4b

# Windows-specific dependencies
[target.'cfg(windows)'.dependencies]
winapi = { version = "0.3.9", features = [
    "handleapi",
    "processenv",
    "winbase",
    "wincon",
    "winnt",
] }

[build-dependencies]
anyhow = "1.0.86"
which = { version = "6.0.1", default-features = false }

[dev-dependencies]
dirs = "5.0.1"
tempfile = "3.10.1"

[package.metadata.dist]

# Make sure that `cargo-dist` can find this binary.
dist = true<|MERGE_RESOLUTION|>--- conflicted
+++ resolved
@@ -72,15 +72,11 @@
 rayon = "1.10.0"
 indexmap = "2.2.6"
 dashmap = { version = "5.5.3", features = ["rayon", "inline"] }
-<<<<<<< HEAD
-finl_unicode = { version = "1.2.0", default-features = false, features = ["grapheme_clusters"] }
 git2 = "0.19.0"
 indicatif = "0.17.8"
-=======
 finl_unicode = { version = "1.2.0", default-features = false, features = [
     "grapheme_clusters",
 ] }
->>>>>>> 096cbf4b
 
 # Windows-specific dependencies
 [target.'cfg(windows)'.dependencies]
